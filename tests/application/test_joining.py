import asyncio
import contextlib

import pytest
import zigpy.util
import zigpy.types
import zigpy.zdo.types as zdo_t

import zigpy_znp.types as t
import zigpy_znp.commands as c

from ..conftest import (
    FORMED_DEVICES,
    FORMED_ZSTACK3_DEVICES,
    CoroutineMock,
    FormedLaunchpadCC26X2R1,
    zdo_request_matcher,
    serialize_zdo_command,
)


@pytest.mark.parametrize(
    "device,fixed_joining_bug",
    [(d, False) for d in FORMED_DEVICES] + [(FormedLaunchpadCC26X2R1, True)],
)
async def test_permit_join(device, fixed_joining_bug, mocker, make_application):
    if fixed_joining_bug:
        mocker.patch.object(device, "code_revision", 20210708)

    app, znp_server = await make_application(server_cls=device)

    permit_join_coordinator = znp_server.reply_once_to(
        request=c.ZDO.MgmtPermitJoinReq.Req(
            AddrMode=t.AddrMode.NWK, Dst=0x0000, Duration=10, partial=True
        ),
        responses=[
            c.ZDO.MgmtPermitJoinReq.Rsp(Status=t.Status.SUCCESS),
            c.ZDO.MgmtPermitJoinRsp.Callback(Src=0x0000, Status=t.ZDOStatus.SUCCESS),
        ],
    )

    # Handle the ZDO broadcast sent by Zigpy
    permit_join_broadcast_raw = znp_server.reply_once_to(
        request=zdo_request_matcher(
            dst_addr=t.AddrModeAddress(t.AddrMode.Broadcast, 0xFFFC),
            command_id=zdo_t.ZDOCmd.Mgmt_Permit_Joining_req,
            TSN=6,
            zdo_PermitDuration=10,
            zdo_TC_Significant=0,
        ),
        responses=[
            c.AF.DataRequestExt.Rsp(Status=t.Status.SUCCESS),
        ],
    )

    # And the duplicate one using the MT command
    permit_join_broadcast = znp_server.reply_once_to(
        request=c.ZDO.MgmtPermitJoinReq.Req(
            AddrMode=t.AddrMode.Broadcast, Dst=0xFFFC, Duration=10, partial=True
        ),
        responses=[
            c.ZDO.MgmtPermitJoinReq.Rsp(Status=t.Status.SUCCESS),
            c.ZDO.MgmtPermitJoinRsp.Callback(Src=0x0000, Status=t.ZDOStatus.SUCCESS),
        ],
    )

    await app.startup(auto_form=False)
    await app.permit(time_s=10)

    await permit_join_broadcast
    await permit_join_broadcast_raw

    if fixed_joining_bug:
        assert not permit_join_coordinator.done()
    else:
        assert permit_join_coordinator.done()

    await app.shutdown()


@pytest.mark.parametrize("device", FORMED_DEVICES)
async def test_join_coordinator(device, make_application):
    app, znp_server = await make_application(server_cls=device)

    # Handle us opening joins on the coordinator
    permit_join_coordinator = znp_server.reply_once_to(
        request=c.ZDO.MgmtPermitJoinReq.Req(
            AddrMode=t.AddrMode.NWK, Dst=0x0000, Duration=60, partial=True
        ),
        responses=[
            c.ZDO.MgmtPermitJoinReq.Rsp(Status=t.Status.SUCCESS),
            c.ZDO.MgmtPermitJoinRsp.Callback(Src=0x0000, Status=t.ZDOStatus.SUCCESS),
        ],
    )

    await app.startup(auto_form=False)
    await app.permit(node=app.state.node_info.ieee)

    await permit_join_coordinator

    await app.shutdown()


@pytest.mark.parametrize("device", FORMED_ZSTACK3_DEVICES)
@pytest.mark.parametrize("permit_result", [None, asyncio.TimeoutError()])
async def test_permit_join_with_key(device, permit_result, make_application, mocker):
    app, znp_server = await make_application(server_cls=device)

    # Consciot bulb
    ieee = t.EUI64.convert("EC:1B:BD:FF:FE:54:4F:40")
    code = bytes.fromhex("17D1856872570CEB7ACB53030C5D6DA368B1")

    bdb_add_install_code = znp_server.reply_once_to(
        c.AppConfig.BDBAddInstallCode.Req(
            InstallCodeFormat=c.app_config.InstallCodeFormat.KeyDerivedFromInstallCode,
            IEEE=ieee,
            InstallCode=t.Bytes(zigpy.util.convert_install_code(code)),
        ),
        responses=[c.AppConfig.BDBAddInstallCode.Rsp(Status=t.Status.SUCCESS)],
    )

    join_enable_install_code = znp_server.reply_once_to(
        c.AppConfig.BDBSetJoinUsesInstallCodeKey.Req(BdbJoinUsesInstallCodeKey=True),
        responses=[
            c.AppConfig.BDBSetJoinUsesInstallCodeKey.Rsp(Status=t.Status.SUCCESS),
        ],
    )

    join_disable_install_code = znp_server.reply_once_to(
        c.AppConfig.BDBSetJoinUsesInstallCodeKey.Req(BdbJoinUsesInstallCodeKey=False),
        responses=[
            c.AppConfig.BDBSetJoinUsesInstallCodeKey.Rsp(Status=t.Status.SUCCESS),
        ],
    )

    await app.startup(auto_form=False)

    mocker.patch.object(app, "permit", new=CoroutineMock(side_effect=permit_result))

    with contextlib.nullcontext() if permit_result is None else pytest.raises(
        asyncio.TimeoutError
    ):
        await app.permit_with_key(node=ieee, code=code, time_s=1)

    await bdb_add_install_code
    await join_enable_install_code
    assert app.permit.call_count == 1

    # The install code policy is reset right after
    await join_disable_install_code

    await app.shutdown()


@pytest.mark.parametrize("device", FORMED_ZSTACK3_DEVICES)
async def test_permit_join_with_invalid_key(device, make_application):
    app, znp_server = await make_application(server_cls=device)

    # Consciot bulb
    ieee = t.EUI64.convert("EC:1B:BD:FF:FE:54:4F:40")
    code = bytes.fromhex("17D1856872570CEB7ACB53030C5D6DA368B1")[:-1]  # truncate it

    with pytest.raises(ValueError):
        await app.permit_with_key(node=ieee, code=code, time_s=1)

    await app.shutdown()


@pytest.mark.parametrize("device", FORMED_DEVICES)
async def test_on_zdo_device_join(device, make_application, mocker):
    app, znp_server = await make_application(server_cls=device)
    await app.startup(auto_form=False)

    mocker.patch.object(app, "handle_join")
    mocker.patch("zigpy_znp.zigbee.application.DEVICE_JOIN_MAX_DELAY", new=0)

    nwk = 0x1234
    ieee = t.EUI64.convert("11:22:33:44:55:66:77:88")

    znp_server.send(c.ZDO.TCDevInd.Callback(SrcNwk=nwk, SrcIEEE=ieee, ParentNwk=0x0001))

    await asyncio.sleep(0.1)

    app.handle_join.assert_called_once_with(nwk=nwk, ieee=ieee, parent_nwk=0x0001)

    await app.shutdown()


@pytest.mark.parametrize("device", FORMED_DEVICES)
async def test_on_zdo_device_join_and_announce_fast(device, make_application, mocker):
    app, znp_server = await make_application(server_cls=device)
    await app.startup(auto_form=False)

    mocker.patch.object(app, "handle_join")
    mocker.patch("zigpy_znp.zigbee.application.DEVICE_JOIN_MAX_DELAY", new=0.5)

    nwk = 0x1234
    ieee = t.EUI64.convert("11:22:33:44:55:66:77:88")

    assert not app._join_announce_tasks

    znp_server.send(c.ZDO.TCDevInd.Callback(SrcNwk=nwk, SrcIEEE=ieee, ParentNwk=0x0001))

    # We're waiting for the device to announce itself
    assert app.handle_join.call_count == 0

    await asyncio.sleep(0.1)

    znp_server.send(
        c.ZDO.MsgCbIncoming.Callback(
            Src=nwk,
            IsBroadcast=t.Bool.false,
            ClusterId=zdo_t.ZDOCmd.Device_annce,
            SecurityUse=0,
            TSN=123,
            MacDst=0x0000,
            Data=serialize_zdo_command(
                command_id=zdo_t.ZDOCmd.Device_annce,
                NWKAddr=nwk,
                IEEEAddr=ieee,
                Capability=c.zdo.MACCapabilities.AllocateShortAddrDuringAssocNeeded,
                Status=t.ZDOStatus.SUCCESS,
            ),
        )
    )

    znp_server.send(
        c.ZDO.EndDeviceAnnceInd.Callback(
            Src=nwk,
            NWK=nwk,
            IEEE=ieee,
            Capabilities=c.zdo.MACCapabilities.AllocateShortAddrDuringAssocNeeded,
        )
    )

    await asyncio.sleep(0.1)

    app.handle_join.assert_called_once_with(nwk=nwk, ieee=ieee, parent_nwk=None)

    # Everything is cleaned up
    assert not app._join_announce_tasks

    await app.pre_shutdown()


@pytest.mark.parametrize("device", FORMED_DEVICES)
async def test_on_zdo_device_join_and_announce_slow(device, make_application, mocker):
    app, znp_server = await make_application(server_cls=device)
    await app.startup(auto_form=False)

    znp_server.reply_to(
        c.ZDO.ExtRouteDisc.Req(partial=True),
        responses=[c.ZDO.ExtRouteDisc.Rsp(Status=t.Status.SUCCESS)],
    )

    mocker.patch.object(app, "handle_join")
    mocker.patch("zigpy_znp.zigbee.application.DEVICE_JOIN_MAX_DELAY", new=0.1)

    nwk = 0x1234
    ieee = t.EUI64.convert("11:22:33:44:55:66:77:88")

    assert not app._join_announce_tasks

    znp_server.send(c.ZDO.TCDevInd.Callback(SrcNwk=nwk, SrcIEEE=ieee, ParentNwk=0x0001))

    # We're waiting for the device to announce itself
    assert app.handle_join.call_count == 0

    await asyncio.sleep(0.3)

    # Too late, it already happened
    app.handle_join.assert_called_once_with(nwk=nwk, ieee=ieee, parent_nwk=0x0001)

    znp_server.send(
        c.ZDO.MsgCbIncoming.Callback(
            Src=nwk,
            IsBroadcast=t.Bool.false,
            ClusterId=zdo_t.ZDOCmd.Device_annce,
            SecurityUse=0,
            TSN=123,
            MacDst=0x0000,
            Data=serialize_zdo_command(
                command_id=zdo_t.ZDOCmd.Device_annce,
                NWKAddr=nwk,
                IEEEAddr=ieee,
                Capability=c.zdo.MACCapabilities.AllocateShortAddrDuringAssocNeeded,
                Status=t.ZDOStatus.SUCCESS,
            ),
        )
    )

<<<<<<< HEAD
    # The announcement will trigger another join indication
    assert app.handle_join.call_count == 2

    await app.shutdown()


@pytest.mark.parametrize("device", FORMED_DEVICES)
async def test_new_device_join_and_bind_complex(device, make_application, mocker):
    app, znp_server = await make_application(server_cls=device)
    await app.startup(auto_form=False)

    nwk = 0x6A7C
    ieee = t.EUI64.convert("00:17:88:01:08:64:6C:81")

    # Handle the startup permit join clear
    znp_server.reply_once_to(
        request=c.ZDO.MgmtPermitJoinReq.Req(
            AddrMode=t.AddrMode.Broadcast, Dst=0xFFFC, Duration=0, partial=True
        ),
        responses=[
            c.ZDO.MgmtPermitJoinReq.Rsp(Status=t.Status.SUCCESS),
            c.ZDO.MgmtPermitJoinRsp.Callback(Src=0x0000, Status=t.ZDOStatus.SUCCESS),
        ],
        override=True,
    )

    # Handle the permit join request sent by us
    znp_server.reply_once_to(
        request=c.ZDO.MgmtPermitJoinReq.Req(
            AddrMode=t.AddrMode.NWK, Dst=0x0000, Duration=60, partial=True
        ),
        responses=[
            c.ZDO.MgmtPermitJoinReq.Rsp(Status=t.Status.SUCCESS),
            c.ZDO.MgmtPermitJoinRsp.Callback(Src=0x0000, Status=t.ZDOStatus.SUCCESS),
        ],
    )

    # Handle the ZDO broadcast sent by Zigpy
    znp_server.reply_once_to(
        request=c.ZDO.MgmtPermitJoinReq.Req(
            AddrMode=t.AddrMode.Broadcast, Dst=0xFFFC, Duration=60, partial=True
        ),
        responses=[
            c.ZDO.MgmtPermitJoinReq.Rsp(Status=t.Status.SUCCESS),
            c.ZDO.MgmtPermitJoinRsp.Callback(Src=0x0000, Status=t.ZDOStatus.SUCCESS),
            c.ZDO.TCDevInd.Callback(SrcNwk=nwk, SrcIEEE=ieee, ParentNwk=0x0000),
        ],
    )

    # Handle the route-discovery-upon-join request
    znp_server.reply_once_to(
        request=c.ZDO.ExtRouteDisc.Req(Dst=nwk, partial=True),
        responses=[
            c.ZDO.ExtRouteDisc.Rsp(Status=t.Status.SUCCESS),
        ],
    )

    node_desc = c.zdo.NullableNodeDescriptor(2, 64, 128, 4107, 89, 63, 0, 63, 0)

    num_node_desc_reqs = 0

    # Some devices join once, wait a bit, and re-join again
    def poorly_timed_announce_replier(req):
        nonlocal num_node_desc_reqs
        num_node_desc_reqs += 1

        if num_node_desc_reqs > 1:
            return

        return c.ZDO.EndDeviceAnnceInd.Callback(
=======
    znp_server.send(
        c.ZDO.EndDeviceAnnceInd.Callback(
>>>>>>> f069b458
            Src=nwk,
            NWK=nwk,
            IEEE=ieee,
            Capabilities=c.zdo.MACCapabilities.AllocateShortAddrDuringAssocNeeded,
        )
    )

<<<<<<< HEAD
    device_future = asyncio.get_running_loop().create_future()

    class TestListener:
        def device_initialized(self, device):
            device_future.set_result(device)

    app.add_listener(TestListener())

    await app.permit(time_s=60)  # duration is sent as byte 0x3C in first ZDO broadcast

    # The device has finally joined and been initialized
    device = await device_future

    assert not device.initializing
    assert device.model == "SML001"
    assert device.manufacturer == "Philips"
    assert set(device.endpoints.keys()) == {0, 1, 2}

    assert set(device.endpoints[1].in_clusters.keys()) == {0}
    assert set(device.endpoints[1].out_clusters.keys()) == {0, 3, 4, 6, 8, 768, 5}

    assert set(device.endpoints[2].in_clusters.keys()) == {0, 1, 3, 1030, 1024, 1026}
    assert set(device.endpoints[2].out_clusters.keys()) == {25}

    # Once we've confirmed the device is good, start testing binds
    def bind_req_callback(request):
        assert request.Dst == nwk
        assert request.Src == ieee
        assert request.SrcEndpoint in device.endpoints

        cluster = request.ClusterId
        ep = device.endpoints[request.SrcEndpoint]
        assert cluster in ep.in_clusters or cluster in ep.out_clusters

        assert request.Address.ieee == app.state.node_info.ieee
        assert request.Address.addrmode == 0x03

        # Make sure the endpoint profiles match up
        our_ep = request.Address.endpoint
        assert app.get_device(nwk=0x0000).endpoints[our_ep].profile_id == ep.profile_id

        znp_server.send(c.ZDO.BindReq.Rsp(Status=t.Status.SUCCESS))
        znp_server.send(c.ZDO.BindRsp.Callback(Src=nwk, Status=t.ZDOStatus.SUCCESS))

    znp_server.callback_for_response(
        c.ZDO.BindReq.Req(Dst=nwk, Src=ieee, partial=True), bind_req_callback
    )
=======
    await asyncio.sleep(0.1)
>>>>>>> f069b458

    # The announcement will trigger another join indication
    assert app.handle_join.call_count == 2

    await app.pre_shutdown()


@pytest.mark.parametrize("device", FORMED_DEVICES)
async def test_unknown_device_discovery(device, make_application, mocker):
    app, znp_server = await make_application(server_cls=device)
    await app.startup(auto_form=False)

    mocker.spy(app, "handle_join")

    # Existing devices do not need to be discovered
    existing_nwk = 0x1234
    existing_ieee = t.EUI64(range(8))
    device = app.add_initialized_device(ieee=existing_ieee, nwk=existing_nwk)

    assert (await app._get_or_discover_device(nwk=existing_nwk)) is device
    assert app.handle_join.call_count == 0

    # If the device changes its NWK but doesn't tell zigpy, it will be re-discovered
    did_ieee_addr_req1 = znp_server.reply_once_to(
        request=c.ZDO.IEEEAddrReq.Req(
            NWK=existing_nwk + 1,
            RequestType=c.zdo.AddrRequestType.SINGLE,
            StartIndex=0,
        ),
        responses=[
            c.ZDO.IEEEAddrReq.Rsp(Status=t.Status.SUCCESS),
            c.ZDO.IEEEAddrRsp.Callback(
                Status=t.ZDOStatus.SUCCESS,
                IEEE=existing_ieee,
                NWK=existing_nwk + 1,
                NumAssoc=0,
                Index=0,
                Devices=[],
            ),
        ],
    )

    # The same device is discovered and its NWK was updated. Handles concurrency.
    devices = await asyncio.gather(
        app._get_or_discover_device(nwk=existing_nwk + 1),
        app._get_or_discover_device(nwk=existing_nwk + 1),
        app._get_or_discover_device(nwk=existing_nwk + 1),
        app._get_or_discover_device(nwk=existing_nwk + 1),
        app._get_or_discover_device(nwk=existing_nwk + 1),
    )

    assert devices == [device] * 5

    # Only a single request is sent, since the coroutines are grouped
    await did_ieee_addr_req1
    assert device.nwk == existing_nwk + 1
    assert app.handle_join.call_count == 1

    # If a completely unknown device joins the network, it will be treated as a new join
    new_nwk = 0x5678
    new_ieee = t.EUI64(range(1, 9))

    did_ieee_addr_req2 = znp_server.reply_once_to(
        request=c.ZDO.IEEEAddrReq.Req(
            NWK=new_nwk,
            RequestType=c.zdo.AddrRequestType.SINGLE,
            StartIndex=0,
        ),
        responses=[
            c.ZDO.IEEEAddrReq.Rsp(Status=t.Status.SUCCESS),
            c.ZDO.IEEEAddrRsp.Callback(
                Status=t.ZDOStatus.SUCCESS,
                IEEE=new_ieee,
                NWK=new_nwk,
                NumAssoc=0,
                Index=0,
                Devices=[],
            ),
        ],
    )

    new_dev = await app._get_or_discover_device(nwk=new_nwk)
    await did_ieee_addr_req2
    assert app.handle_join.call_count == 2
    assert new_dev.nwk == new_nwk
    assert new_dev.ieee == new_ieee

<<<<<<< HEAD
    await app.shutdown()
=======
    await app.pre_shutdown()


@pytest.mark.parametrize("device", FORMED_DEVICES)
async def test_unknown_device_discovery_failure(device, make_application, mocker):
    mocker.patch("zigpy_znp.zigbee.application.IEEE_ADDR_DISCOVERY_TIMEOUT", new=0.1)

    app, znp_server = make_application(server_cls=device)
    await app.startup(auto_form=False)

    znp_server.reply_once_to(
        request=c.ZDO.IEEEAddrReq.Req(partial=True),
        responses=[
            c.ZDO.IEEEAddrReq.Rsp(Status=t.Status.SUCCESS),
        ],
    )

    # Discovery will throw an exception when the device cannot be found
    with pytest.raises(KeyError):
        await app._get_or_discover_device(nwk=0x3456)

    await app.pre_shutdown()
>>>>>>> f069b458
<|MERGE_RESOLUTION|>--- conflicted
+++ resolved
@@ -44,7 +44,7 @@
         request=zdo_request_matcher(
             dst_addr=t.AddrModeAddress(t.AddrMode.Broadcast, 0xFFFC),
             command_id=zdo_t.ZDOCmd.Mgmt_Permit_Joining_req,
-            TSN=6,
+            TSN=7,
             zdo_PermitDuration=10,
             zdo_TC_Significant=0,
         ),
@@ -240,7 +240,7 @@
     # Everything is cleaned up
     assert not app._join_announce_tasks
 
-    await app.pre_shutdown()
+    await app.shutdown()
 
 
 @pytest.mark.parametrize("device", FORMED_DEVICES)
@@ -289,81 +289,8 @@
         )
     )
 
-<<<<<<< HEAD
-    # The announcement will trigger another join indication
-    assert app.handle_join.call_count == 2
-
-    await app.shutdown()
-
-
-@pytest.mark.parametrize("device", FORMED_DEVICES)
-async def test_new_device_join_and_bind_complex(device, make_application, mocker):
-    app, znp_server = await make_application(server_cls=device)
-    await app.startup(auto_form=False)
-
-    nwk = 0x6A7C
-    ieee = t.EUI64.convert("00:17:88:01:08:64:6C:81")
-
-    # Handle the startup permit join clear
-    znp_server.reply_once_to(
-        request=c.ZDO.MgmtPermitJoinReq.Req(
-            AddrMode=t.AddrMode.Broadcast, Dst=0xFFFC, Duration=0, partial=True
-        ),
-        responses=[
-            c.ZDO.MgmtPermitJoinReq.Rsp(Status=t.Status.SUCCESS),
-            c.ZDO.MgmtPermitJoinRsp.Callback(Src=0x0000, Status=t.ZDOStatus.SUCCESS),
-        ],
-        override=True,
-    )
-
-    # Handle the permit join request sent by us
-    znp_server.reply_once_to(
-        request=c.ZDO.MgmtPermitJoinReq.Req(
-            AddrMode=t.AddrMode.NWK, Dst=0x0000, Duration=60, partial=True
-        ),
-        responses=[
-            c.ZDO.MgmtPermitJoinReq.Rsp(Status=t.Status.SUCCESS),
-            c.ZDO.MgmtPermitJoinRsp.Callback(Src=0x0000, Status=t.ZDOStatus.SUCCESS),
-        ],
-    )
-
-    # Handle the ZDO broadcast sent by Zigpy
-    znp_server.reply_once_to(
-        request=c.ZDO.MgmtPermitJoinReq.Req(
-            AddrMode=t.AddrMode.Broadcast, Dst=0xFFFC, Duration=60, partial=True
-        ),
-        responses=[
-            c.ZDO.MgmtPermitJoinReq.Rsp(Status=t.Status.SUCCESS),
-            c.ZDO.MgmtPermitJoinRsp.Callback(Src=0x0000, Status=t.ZDOStatus.SUCCESS),
-            c.ZDO.TCDevInd.Callback(SrcNwk=nwk, SrcIEEE=ieee, ParentNwk=0x0000),
-        ],
-    )
-
-    # Handle the route-discovery-upon-join request
-    znp_server.reply_once_to(
-        request=c.ZDO.ExtRouteDisc.Req(Dst=nwk, partial=True),
-        responses=[
-            c.ZDO.ExtRouteDisc.Rsp(Status=t.Status.SUCCESS),
-        ],
-    )
-
-    node_desc = c.zdo.NullableNodeDescriptor(2, 64, 128, 4107, 89, 63, 0, 63, 0)
-
-    num_node_desc_reqs = 0
-
-    # Some devices join once, wait a bit, and re-join again
-    def poorly_timed_announce_replier(req):
-        nonlocal num_node_desc_reqs
-        num_node_desc_reqs += 1
-
-        if num_node_desc_reqs > 1:
-            return
-
-        return c.ZDO.EndDeviceAnnceInd.Callback(
-=======
     znp_server.send(
         c.ZDO.EndDeviceAnnceInd.Callback(
->>>>>>> f069b458
             Src=nwk,
             NWK=nwk,
             IEEE=ieee,
@@ -371,62 +298,12 @@
         )
     )
 
-<<<<<<< HEAD
-    device_future = asyncio.get_running_loop().create_future()
-
-    class TestListener:
-        def device_initialized(self, device):
-            device_future.set_result(device)
-
-    app.add_listener(TestListener())
-
-    await app.permit(time_s=60)  # duration is sent as byte 0x3C in first ZDO broadcast
-
-    # The device has finally joined and been initialized
-    device = await device_future
-
-    assert not device.initializing
-    assert device.model == "SML001"
-    assert device.manufacturer == "Philips"
-    assert set(device.endpoints.keys()) == {0, 1, 2}
-
-    assert set(device.endpoints[1].in_clusters.keys()) == {0}
-    assert set(device.endpoints[1].out_clusters.keys()) == {0, 3, 4, 6, 8, 768, 5}
-
-    assert set(device.endpoints[2].in_clusters.keys()) == {0, 1, 3, 1030, 1024, 1026}
-    assert set(device.endpoints[2].out_clusters.keys()) == {25}
-
-    # Once we've confirmed the device is good, start testing binds
-    def bind_req_callback(request):
-        assert request.Dst == nwk
-        assert request.Src == ieee
-        assert request.SrcEndpoint in device.endpoints
-
-        cluster = request.ClusterId
-        ep = device.endpoints[request.SrcEndpoint]
-        assert cluster in ep.in_clusters or cluster in ep.out_clusters
-
-        assert request.Address.ieee == app.state.node_info.ieee
-        assert request.Address.addrmode == 0x03
-
-        # Make sure the endpoint profiles match up
-        our_ep = request.Address.endpoint
-        assert app.get_device(nwk=0x0000).endpoints[our_ep].profile_id == ep.profile_id
-
-        znp_server.send(c.ZDO.BindReq.Rsp(Status=t.Status.SUCCESS))
-        znp_server.send(c.ZDO.BindRsp.Callback(Src=nwk, Status=t.ZDOStatus.SUCCESS))
-
-    znp_server.callback_for_response(
-        c.ZDO.BindReq.Req(Dst=nwk, Src=ieee, partial=True), bind_req_callback
-    )
-=======
     await asyncio.sleep(0.1)
->>>>>>> f069b458
 
     # The announcement will trigger another join indication
     assert app.handle_join.call_count == 2
 
-    await app.pre_shutdown()
+    await app.shutdown()
 
 
 @pytest.mark.parametrize("device", FORMED_DEVICES)
@@ -509,17 +386,14 @@
     assert new_dev.nwk == new_nwk
     assert new_dev.ieee == new_ieee
 
-<<<<<<< HEAD
-    await app.shutdown()
-=======
-    await app.pre_shutdown()
+    await app.shutdown()
 
 
 @pytest.mark.parametrize("device", FORMED_DEVICES)
 async def test_unknown_device_discovery_failure(device, make_application, mocker):
     mocker.patch("zigpy_znp.zigbee.application.IEEE_ADDR_DISCOVERY_TIMEOUT", new=0.1)
 
-    app, znp_server = make_application(server_cls=device)
+    app, znp_server = await make_application(server_cls=device)
     await app.startup(auto_form=False)
 
     znp_server.reply_once_to(
@@ -533,5 +407,4 @@
     with pytest.raises(KeyError):
         await app._get_or_discover_device(nwk=0x3456)
 
-    await app.pre_shutdown()
->>>>>>> f069b458
+    await app.shutdown()