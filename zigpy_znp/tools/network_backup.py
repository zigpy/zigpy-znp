--- conflicted
+++ resolved
@@ -29,12 +29,11 @@
             "is_child": False,
         }
 
-    for child in network_info.children:
-        devices[child.ieee] = {
-            "ieee_address": child.ieee.serialize()[::-1].hex(),
-            "nwk_address": child.nwk.serialize()[::-1].hex()
-            if child.nwk is not None
-            else None,
+    for ieee in network_info.children:
+        nwk = network_info.nwk_addresses.get(ieee, None)
+        devices[ieee] = {
+            "ieee_address": ieee.serialize()[::-1].hex(),
+            "nwk_address": nwk.serialize()[::-1].hex() if nwk is not None else None,
             "is_child": True,
         }
 
@@ -76,14 +75,7 @@
 
 
 async def backup_network(znp: ZNP) -> t.JSONType:
-<<<<<<< HEAD
     await znp.load_network_info(load_devices=True)
-=======
-    try:
-        await znp.load_network_info(load_devices=True)
-    except ValueError as e:
-        raise RuntimeError("Failed to load network info") from e
->>>>>>> f069b458
 
     obj = zigpy_state_to_json_backup(
         network_info=znp.network_info,
